# Copyright (c) Microsoft Corporation.
# Licensed under the MIT license.

import sys
from os.path import dirname, realpath

from maro.rl.learning.synchronous import (
    Learner, LocalRolloutManager, MultiNodeRolloutManager, MultiProcessRolloutManager
)

workflow_dir = dirname(dirname((realpath(__file__))))
if workflow_dir not in sys.path:
    sys.path.insert(0, workflow_dir)

from agent_wrapper import get_agent_wrapper
from policy_manager.policy_manager import get_policy_manager
from general import config, post_collect, post_evaluate, get_env_wrapper, log_dir


def get_rollout_manager():
    rollout_mode = config["sync"]["rollout_mode"]
    if rollout_mode == "single-process":
        return LocalRolloutManager(
            get_env_wrapper(),
            get_agent_wrapper(),
            num_steps=config["num_steps"],
            post_collect=post_collect,
            post_evaluate=post_evaluate,
            log_dir=log_dir
        )
    if rollout_mode == "multi-process":
        return MultiProcessRolloutManager(
            config["sync"]["num_rollout_workers"],
            get_env_wrapper,
            get_agent_wrapper,
            num_steps=config["num_steps"],
            post_collect=post_collect,
            post_evaluate=post_evaluate,
            log_dir=log_dir,
        )
    if rollout_mode == "multi-node":
        return MultiNodeRolloutManager(
            config["sync"]["rollout_group"],
            config["sync"]["num_rollout_workers"],
            num_steps=config["num_steps"],
            max_lag=config["max_lag"],
            # min_finished_workers=config["sync"]["min_finished_workers"],
            # max_extra_recv_tries=config["sync"]["max_extra_recv_tries"],
<<<<<<< HEAD
            # extra_recv_timeout=config["sync"]["extra_recv_timeout"],
            log_env_summary=config["log_env_summary"],
=======
            extra_recv_timeout=config["sync"]["extra_recv_timeout"],
            post_collect=post_collect,
>>>>>>> 56fd2d68
            proxy_kwargs={"redis_address": (config["redis"]["host"], config["redis"]["port"])}
        )

    raise ValueError(
        f"Unsupported roll-out mode: {rollout_mode}. Supported modes: single-process, multi-process, multi-node"
    )


if __name__ == "__main__":
    learner = Learner(
        policy_manager=get_policy_manager(),
        rollout_manager=get_rollout_manager(),
        num_episodes=config["num_episodes"],
        eval_schedule=config["eval_schedule"],
        log_dir=log_dir
    )
    learner.run()<|MERGE_RESOLUTION|>--- conflicted
+++ resolved
@@ -46,13 +46,8 @@
             max_lag=config["max_lag"],
             # min_finished_workers=config["sync"]["min_finished_workers"],
             # max_extra_recv_tries=config["sync"]["max_extra_recv_tries"],
-<<<<<<< HEAD
-            # extra_recv_timeout=config["sync"]["extra_recv_timeout"],
-            log_env_summary=config["log_env_summary"],
-=======
             extra_recv_timeout=config["sync"]["extra_recv_timeout"],
             post_collect=post_collect,
->>>>>>> 56fd2d68
             proxy_kwargs={"redis_address": (config["redis"]["host"], config["redis"]["port"])}
         )
 
