# Copyright (c) Microsoft Corporation.
# Licensed under the MIT license.

import sys
from typing import Union

from maro.rl.actor.simple_actor import SimpleActor
from maro.rl.agent.simple_agent_manager import SimpleAgentManager
from maro.rl.dist_topologies.single_learner_multi_actor_sync_mode import ActorProxy
from maro.rl.scheduling.scheduler import Scheduler
<<<<<<< HEAD
=======
from maro.utils import DummyLogger, Logger
>>>>>>> f839e4fc

from .abs_learner import AbsLearner


class SimpleLearner(AbsLearner):
    """A simple implementation of ``AbsLearner``.

    Args:
        agent_manager (AbsAgentManager): An AgentManager instance that manages all agents.
        actor (SimpleActor or ActorProxy): An SimpleActor or ActorProxy instance responsible for performing roll-outs
            (environment sampling).
        scheduler (AbsScheduler): A scheduler responsible for iterating over episodes and generating exploration
            parameters if necessary.
<<<<<<< HEAD
=======
        logger (Logger): Used to log important messages.
>>>>>>> f839e4fc
    """
    def __init__(
        self,
        agent_manager: SimpleAgentManager,
        actor: Union[SimpleActor, ActorProxy],
<<<<<<< HEAD
        scheduler: Scheduler
=======
        scheduler: Scheduler,
        logger: Logger = DummyLogger()
>>>>>>> f839e4fc
    ):
        super().__init__()
        self._agent_manager = agent_manager
        self._actor = actor
        self._scheduler = scheduler
<<<<<<< HEAD
=======
        self._logger = logger
>>>>>>> f839e4fc

    def learn(self):
        """Main loop for collecting experiences from the actor and using them to update policies."""
        for exploration_params in self._scheduler:
            performance, exp_by_agent = self._actor.roll_out(
                model_dict=None if self._is_shared_agent_instance() else self._agent_manager.dump_models(),
                exploration_params=exploration_params
            )
            self._scheduler.record_performance(performance)
<<<<<<< HEAD
=======
            self._logger.info(
                f"ep {self._scheduler.current_ep} - performance: {performance}, "
                f"exploration_params: {self._scheduler.exploration_params}"
            )
>>>>>>> f839e4fc
            self._agent_manager.train(exp_by_agent)

    def test(self):
        """Test policy performance."""
        performance, _ = self._actor.roll_out(
            model_dict=self._agent_manager.dump_models(),
            return_details=False
        )
        self._scheduler.record_performance(performance)

    def exit(self, code: int = 0):
        """Tell the remote actor to exit."""
        if isinstance(self._actor, ActorProxy):
            self._actor.roll_out(done=True)
        sys.exit(code)

    def load_models(self, dir_path: str):
        self._agent_manager.load_models_from_files(dir_path)

    def dump_models(self, dir_path: str):
        self._agent_manager.dump_models_to_files(dir_path)

    def _is_shared_agent_instance(self):
        """If true, the set of agents performing inference in actor is the same as self._agent_manager."""
        return isinstance(self._actor, SimpleActor) and id(self._actor.agents) == id(self._agent_manager)<|MERGE_RESOLUTION|>--- conflicted
+++ resolved
@@ -8,10 +8,7 @@
 from maro.rl.agent.simple_agent_manager import SimpleAgentManager
 from maro.rl.dist_topologies.single_learner_multi_actor_sync_mode import ActorProxy
 from maro.rl.scheduling.scheduler import Scheduler
-<<<<<<< HEAD
-=======
 from maro.utils import DummyLogger, Logger
->>>>>>> f839e4fc
 
 from .abs_learner import AbsLearner
 
@@ -25,30 +22,20 @@
             (environment sampling).
         scheduler (AbsScheduler): A scheduler responsible for iterating over episodes and generating exploration
             parameters if necessary.
-<<<<<<< HEAD
-=======
         logger (Logger): Used to log important messages.
->>>>>>> f839e4fc
     """
     def __init__(
         self,
         agent_manager: SimpleAgentManager,
         actor: Union[SimpleActor, ActorProxy],
-<<<<<<< HEAD
-        scheduler: Scheduler
-=======
         scheduler: Scheduler,
         logger: Logger = DummyLogger()
->>>>>>> f839e4fc
     ):
         super().__init__()
         self._agent_manager = agent_manager
         self._actor = actor
         self._scheduler = scheduler
-<<<<<<< HEAD
-=======
         self._logger = logger
->>>>>>> f839e4fc
 
     def learn(self):
         """Main loop for collecting experiences from the actor and using them to update policies."""
@@ -58,13 +45,10 @@
                 exploration_params=exploration_params
             )
             self._scheduler.record_performance(performance)
-<<<<<<< HEAD
-=======
             self._logger.info(
                 f"ep {self._scheduler.current_ep} - performance: {performance}, "
                 f"exploration_params: {self._scheduler.exploration_params}"
             )
->>>>>>> f839e4fc
             self._agent_manager.train(exp_by_agent)
 
     def test(self):
