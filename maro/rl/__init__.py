--- conflicted
+++ resolved
@@ -1,22 +1,14 @@
 # Copyright (c) Microsoft Corporation.
 # Licensed under the MIT license.
 
-<<<<<<< HEAD
-from maro.rl.agent import AbsAgent, AbsAgentManager, AgentManager, AgentManagerMode
-from maro.rl.algorithms import DQN, AbsAlgorithm, DQNConfig
-from maro.rl.distributed import (
-    AbsDistLearner, Actor, AgentManagerProxy, InferenceLearner, SimpleDistLearner, concat_experiences_by_agent,
-    merge_experiences_with_trajectory_boundaries
-=======
-from maro.rl.actor import AbsActor, SimpleActor
 from maro.rl.agent import (
     DQN, AbsAgent, ActionInfo, ActorCritic, ActorCriticConfig, DQNConfig, PolicyGradient, PolicyOptimization,
     PolicyOptimizationConfig
 )
 from maro.rl.agent_manager import AbsAgentManager, AgentManagerMode, SimpleAgentManager
-from maro.rl.dist_topologies import (
-    ActorProxy, ActorWorker, concat_experiences_by_agent, merge_experiences_with_trajectory_boundaries
->>>>>>> a87b8675
+from maro.rl.distributed import (
+    AbsDistLearner, Actor, AgentManagerProxy, InferenceLearner, SimpleDistLearner, concat_experiences_by_agent,
+    merge_experiences_with_trajectory_boundaries
 )
 from maro.rl.exploration import (
     AbsExplorer, EpsilonGreedyExplorer, GaussianNoiseExplorer, NoiseExplorer, UniformNoiseExplorer
@@ -30,18 +22,11 @@
 from maro.rl.storage import AbsStore, ColumnBasedStore, OverwriteType
 
 __all__ = [
-<<<<<<< HEAD
-    "AbsAgent", "AbsAgentManager", "AgentManager", "AgentManagerMode",
-    "AbsAlgorithm", "DQN", "DQNConfig",
+    "AbsAgent", "ActionInfo", "ActorCritic", "ActorCriticConfig", "DQN", "DQNConfig", "PolicyGradient",
+    "PolicyOptimization", "PolicyOptimizationConfig",
+    "AbsAgentManager", "AgentManagerMode", "SimpleAgentManager",
     "AbsDistLearner", "Actor", "AgentManagerProxy", "InferenceLearner", "SimpleDistLearner",
     "concat_experiences_by_agent", "merge_experiences_with_trajectory_boundaries",
-=======
-    "AbsActor", "SimpleActor",
-    "AbsAgent", "AbsAgentManager", "AgentManagerMode", "SimpleAgentManager",
-    "ActionInfo", "ActorCritic", "ActorCriticConfig", "DQN", "DQNConfig", "PolicyGradient", "PolicyOptimization",
-    "PolicyOptimizationConfig",
-    "ActorProxy", "ActorWorker", "concat_experiences_by_agent", "merge_experiences_with_trajectory_boundaries",
->>>>>>> a87b8675
     "AbsExplorer", "EpsilonGreedyExplorer", "GaussianNoiseExplorer", "NoiseExplorer", "UniformNoiseExplorer",
     "AbsLearner", "SimpleLearner",
     "AbsBlock", "AbsLearningModel", "FullyConnectedBlock", "NNStack", "OptimizerOptions", "SimpleMultiHeadedModel",
