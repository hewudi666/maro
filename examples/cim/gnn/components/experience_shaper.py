--- conflicted
+++ resolved
@@ -29,21 +29,13 @@
         self._experience_dict = defaultdict(list)
         self._last_tick = 0
 
-<<<<<<< HEAD
-    def record(self, decision_event, action_info, model_input):
-=======
     def record(self, decision_event, action, model_input):
->>>>>>> 79ce1be1
         # Only the experience that has the next state of given time slot is valuable.
         if decision_event.tick + self._time_slot < self._max_tick:
             self._experience_dict[decision_event.port_idx, decision_event.vessel_idx].append({
                 "tick": decision_event.tick,
                 "s": model_input,
-<<<<<<< HEAD
-                "a": action_info.action,
-=======
                 "a": action,
->>>>>>> 79ce1be1
             })
 
     def _compute_delta(self, arr):
