# Copyright (c) Microsoft Corporation.
# Licensed under the MIT license.

env: 
  scenario: supply_chain
  # Currently available topologies are "sample1" or "random". New topologies must consist of a single folder
  # that contains a single config.yml and shoud be placed under examples/supply_chain/envs/
  topology: sample1
  durations: 200  # number of ticks per episode
num_episodes: 10  # number of episodes to simulate
# Number of roll-out steps in each learning cycle. Each actor will perform at most this many roll-out steps
# before returning experiences to the learner. The learner uses these experiences to update the agents' policies
# and sync the updated policies to the actors for the next learning cycle.
policy_update_interval: -1
eval_points: 2
log_env_metrics: false
end_of_training_kwargs:
policy:
  consumer:
    algorithm: dqn
    share_model: true
    model:  # Edit the get_dqn_agent() code in examples\supply_chain\agent.py if you need to customize the model.
      network:      
        hidden_dims:
          - 16
          - 8
        output_dim: 10
        activation: leaky_relu  # refer to maro/maro/rl/utils/torch_cls_index.py for the mapping of strings to torch activation classes.
        softmax: false
        batch_norm: true
        skip_connection: false
        head: true
        dropout_p: 0.0
      optimization:
        optim_cls: rmsprop  # refer to maro/maro/rl/utils/torch_cls_index.py for the mapping of strings to torch optimizer classes.
        optim_params:
          lr: 0.001
    algorithm_config:
      reward_discount: .9
      loss_cls: mse  # refer to maro/maro/rl/utils/torch_cls_index.py for the mapping of strings to torch loss classes.
      target_update_freq: 5  # How many training iteration, to update DQN target model 
      soft_update_coefficient: 0.1
      double: false   # whether to enable double DQN
<<<<<<< HEAD
    training_loop:
      sampler_cls: uniform
      batch_size: 128
      sampler_kwargs:
        replace: true
      train_iters: 10
      new_experience_trigger: 128
      # The minimum number of experiences in the experience memory required for learning. Defaults to 1. 
      num_warmup_experiences: 1000
    experience_memory:
      capacity: 50000  # experience memory size
      # This determines how existing experiences are replaced when adding new experiences to a full experience
      # memory. Must be one of "rolling" or "random". If "rolling", experiences will be replaced sequentially,
      # with the oldest one being the first to be replaced. If "random", experiences will be replaced randomly.
      overwrite_type: random
exploration:
  initial_value: 0.4  # Here (start: 0.4, end: 0.0) means: the exploration rate will start at 0.4 and decrease linearly to 0.0 in the last episode.
  final_value: 0.0
=======
    generic_config:
      experience_memory_size: 50000  # experience memory size
      # This determines how existing experiences are replaced when adding new experiences to a full experience
      # memory. Must be one of "rolling" or "random". If "rolling", experiences will be replaced sequentially,
      # with the oldest one being the first to be replaced. If "random", experiences will be replaced randomly.
      experience_memory_overwrite_type: random 
      # If true, the agent's experience memory will be emptied after calling agent.step().
      empty_experience_memory_after_step: false
      # The minimum number of new experiences required to trigger learning (agent.step()). Defaults to 1.
      min_new_experiences_to_trigger_learning: 10
      # The minimum number of experiences in the experience memory required to trigger learning (agent.step()). Defaults to 1. 
      min_experiences_to_trigger_learning: 10
  producer:
    algorithm: dqn
    share_model: false
    model:
      network:
        hidden_dims:
          - 16
          - 8
        output_dim: 10
        activation: leaky_relu
        softmax: false
        batch_norm: true
        skip_connection: false
        head: true
        dropout_p: 0.0
      optimization:
        optim_cls: rmsprop
        optim_params:
          lr: 0.001
    algorithm_config:
      reward_discount: .9
      train_iters: 10
      batch_size: 128
      loss_cls: mse
      target_update_freq: 5
      soft_update_coefficient: 0.1
      double: false # double DQN
    generic_config:
      experience_memory_size: 50000
      experience_memory_overwrite_type: random
      empty_experience_memory_after_step: false
      min_new_experiences_to_trigger_learning: 1
      min_experiences_to_trigger_learning: 1
training:
  env: 
    scenario: supply_chain
    # Currently available topologies are "sample1" or "random". New topologies must consist of a single folder
    # that contains a single config.yml and shoud be placed under examples/supply_chain/envs/
    topology: sample1
    durations: 200  # number of ticks per episode
  num_episodes: 3  # number of episodes to simulate
  # Number of roll-out steps in each learning cycle. Each actor will perform at most this many roll-out steps
  # before returning experiences to the learner. The learner uses these experiences to update the agents' policies
  # and sync the updated policies to the actors for the next learning cycle.
  agent_update_interval: 60
  exploration:
    parameter_names:
      - epsilon
    start: 0.4  # Here (start: 0.4, end: 0.0) means: the exploration rate will start at 0.4 and decrease linearly to 0.0 in the last episode.
    end: 0.0
>>>>>>> 04991f32
distributed:
  # this is used to group all actor / learner processes belonging to the same job for communication purposes.
  # There is no need to change this if you use the scripts under examples/supply_chain/scripts to run the scenario.
  group: sc-dqn
  num_actors: 3  # number of parallel roll-out actors
  # If you use the scripts under examples/supply_chain/scripts to run the scenario, you can set "redis_host"
  # to any string supported by the pyyaml parser. If running in multi-process mode, change this to "localhost" and make
  # sure that a local redis server is running and listening on the port specified by "redis_port".
  redis_host: localhost
  redis_port: 6379
  # The number of actor finishes required for the learner to enter the next learning cycle. This is used to prevent
  # slow actors from dragging down the whole process.
  required_actor_finishes: 2
  # If true, experiences from older segments (usually coming from slow actors) will not be used for learning. 
  discard_stale_experiences: True<|MERGE_RESOLUTION|>--- conflicted
+++ resolved
@@ -41,7 +41,6 @@
       target_update_freq: 5  # How many training iteration, to update DQN target model 
       soft_update_coefficient: 0.1
       double: false   # whether to enable double DQN
-<<<<<<< HEAD
     training_loop:
       sampler_cls: uniform
       batch_size: 128
@@ -60,70 +59,6 @@
 exploration:
   initial_value: 0.4  # Here (start: 0.4, end: 0.0) means: the exploration rate will start at 0.4 and decrease linearly to 0.0 in the last episode.
   final_value: 0.0
-=======
-    generic_config:
-      experience_memory_size: 50000  # experience memory size
-      # This determines how existing experiences are replaced when adding new experiences to a full experience
-      # memory. Must be one of "rolling" or "random". If "rolling", experiences will be replaced sequentially,
-      # with the oldest one being the first to be replaced. If "random", experiences will be replaced randomly.
-      experience_memory_overwrite_type: random 
-      # If true, the agent's experience memory will be emptied after calling agent.step().
-      empty_experience_memory_after_step: false
-      # The minimum number of new experiences required to trigger learning (agent.step()). Defaults to 1.
-      min_new_experiences_to_trigger_learning: 10
-      # The minimum number of experiences in the experience memory required to trigger learning (agent.step()). Defaults to 1. 
-      min_experiences_to_trigger_learning: 10
-  producer:
-    algorithm: dqn
-    share_model: false
-    model:
-      network:
-        hidden_dims:
-          - 16
-          - 8
-        output_dim: 10
-        activation: leaky_relu
-        softmax: false
-        batch_norm: true
-        skip_connection: false
-        head: true
-        dropout_p: 0.0
-      optimization:
-        optim_cls: rmsprop
-        optim_params:
-          lr: 0.001
-    algorithm_config:
-      reward_discount: .9
-      train_iters: 10
-      batch_size: 128
-      loss_cls: mse
-      target_update_freq: 5
-      soft_update_coefficient: 0.1
-      double: false # double DQN
-    generic_config:
-      experience_memory_size: 50000
-      experience_memory_overwrite_type: random
-      empty_experience_memory_after_step: false
-      min_new_experiences_to_trigger_learning: 1
-      min_experiences_to_trigger_learning: 1
-training:
-  env: 
-    scenario: supply_chain
-    # Currently available topologies are "sample1" or "random". New topologies must consist of a single folder
-    # that contains a single config.yml and shoud be placed under examples/supply_chain/envs/
-    topology: sample1
-    durations: 200  # number of ticks per episode
-  num_episodes: 3  # number of episodes to simulate
-  # Number of roll-out steps in each learning cycle. Each actor will perform at most this many roll-out steps
-  # before returning experiences to the learner. The learner uses these experiences to update the agents' policies
-  # and sync the updated policies to the actors for the next learning cycle.
-  agent_update_interval: 60
-  exploration:
-    parameter_names:
-      - epsilon
-    start: 0.4  # Here (start: 0.4, end: 0.0) means: the exploration rate will start at 0.4 and decrease linearly to 0.0 in the last episode.
-    end: 0.0
->>>>>>> 04991f32
 distributed:
   # this is used to group all actor / learner processes belonging to the same job for communication purposes.
   # There is no need to change this if you use the scripts under examples/supply_chain/scripts to run the scenario.
