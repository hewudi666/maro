--- conflicted
+++ resolved
@@ -63,6 +63,11 @@
         grad_worker_path = config["scripts"]["grad_worker"]
     else:
         grad_worker_path = join(workflow_dir_in_container, "grad_worker.py")
+
+    if "scripts" in config and "task_queue" in config["scripts"]:
+        task_queue_path = config["scripts"]["task_queue"]
+    else:
+        task_queue_path = join(workflow_dir_in_container, "task_queue.py")
 
     if config["mode"] == "single":
         envs = [
@@ -119,27 +124,22 @@
         if "data_parallel" in config:
             common_envs.append(f"DATAPARALLEL=1")
             common_envs.append(f"NUMGRADWORKERS={config['data_parallel']['num_workers']}")
-            common_envs.append(f"ALLOCATIONMODE={config['data_parallel']['allocation_mode']}")
         if config["policy_manager"]["type"] == "distributed":
             common_envs.append(f"POLICYGROUP={policy_group}")
             common_envs.append(f"NUMHOSTS={config['policy_manager']['distributed']['num_hosts']}")
 
         # grad worker config
-<<<<<<< HEAD
         if config["data_parallel"]["enable"]:
             # task queue
             str_id = "task_queue"
             task_queue_spec = deepcopy(common_spec)
             del task_queue_spec["build"]
-            task_queue_spec["command"] = "python3 /maro/rl_examples/workflows/task_queue.py"
+            task_queue_spec["command"] = f"python3 {task_queue_path}"
             task_queue_spec["container_name"] = f"{namespace}.{str_id}"
-            task_queue_spec["environment"] = common_env
+            task_queue_spec["environment"] = common_envs
             docker_compose_manifest["services"][str_id] = task_queue_spec
             
             # grad worker
-=======
-        if "data_parallel" in config:
->>>>>>> 0f2f83e1
             for worker_id in range(config['data_parallel']['num_workers']):
                 str_id = f"grad_worker.{worker_id}"
                 grad_worker_spec = deepcopy(common_spec)
