# Copyright (c) Microsoft Corporation.
# Licensed under the MIT license.

import argparse
import yaml
from copy import deepcopy
from os.path import dirname, join, realpath

<<<<<<< HEAD
path = realpath(__file__)
docker_script_dir = dirname(path)
rl_example_dir = dirname(dirname(docker_script_dir))
root_dir = dirname(dirname(rl_example_dir))
workflow_dir = join(rl_example_dir, "workflows")
maro_rl_dir = join(root_dir, "maro", "rl")
maro_comm_dir = join(root_dir, "maro", "communication")
maro_utils_dir = join(root_dir, "maro", "utils")
config_path = join(workflow_dir, "config.yml")
dockerfile_path = join(root_dir, "docker_files", "dev.df")
=======
>>>>>>> v0.2_rl_refinement

if __name__ == "__main__":
    parser = argparse.ArgumentParser()
    parser.add_argument('--namespace', help="job namespace", default="maro")
    args = parser.parse_args()

    namespace = args.namespace
    path = realpath(__file__)
    docker_script_dir = dirname(path)
    rl_example_dir = dirname(dirname(docker_script_dir))
    root_dir = dirname(dirname(rl_example_dir))
    workflow_dir = join(rl_example_dir, "workflows")
    maro_rl_dir = join(root_dir, "maro", "rl")
    maro_comm_dir = join(root_dir, "maro", "communication")
    maro_sc_dir = join(root_dir, "maro", "simulator", "scenarios", "supply_chain")
    config_path = join(workflow_dir, "config.yml")
    dockerfile_path = join(root_dir, "docker_files", "dev.df")

    with open(config_path, "r") as fp:
        config = yaml.safe_load(fp)
        
    redis_host = config["redis"]["host"]
    docker_compose_manifest = {
        "version": "3.9",
        "services": {"redis": {"image": "redis:6", "container_name": f"{namespace}.{redis_host}"}}
    }
    common_spec = {
        "build": {"context": root_dir, "dockerfile": dockerfile_path},
        "image": "marorl",
        "volumes": [
            f"{rl_example_dir}:/maro/rl_examples",
            f"{maro_rl_dir}:/maro/maro/rl",
            f"{maro_comm_dir}:/maro/maro/communication",
            f"{maro_sc_dir}:/maro/maro/simulator/scenarios/supply_chain"
        ]
    }

<<<<<<< HEAD
docker_compose_manifest = {"version": "3.9", "services": {"redis": {"image": "redis:6", "container_name": redis_host}}}
common_spec = {
    "build": {"context": root_dir, "dockerfile": dockerfile_path},
    "image": "maro",
    "volumes": [
        f"{rl_example_dir}:/maro/rl_examples",
        f"{maro_rl_dir}:/maro/maro/rl",
        f"{maro_comm_dir}:/maro/maro/communication",
        f"{maro_utils_dir}:/maro/maro/utils" 
    ]
}
=======
    common_env = [
        f"REDISHOST={namespace}.{redis_host}",
        f"REDISPORT={config['redis']['port']}",
        f"JOB={config['job']}",
        f"SCENARIO={config['scenario']}",
        f"MODE={config['mode']}",
        f"POLICYMANAGERTYPE={config['policy_manager']['type']}",
        f"EXPDIST={'1' if config['rollout_experience_distribution'] else '0'}"
    ]
>>>>>>> v0.2_rl_refinement

    if config["mode"] == "async":
        num_rollouts = config['async']['num_actors']
    elif config["sync"]["rollout_type"] == "simple":
        num_rollouts = config['sync']['simple']['parallelism']
    else:
        num_rollouts = config['sync']['distributed']['num_workers']

    common_env.append(f"NUMROLLOUTS={num_rollouts}")

    # host spec
    if config["policy_manager"]["type"] == "distributed":
        common_env.append(f"LEARNGROUP={config['policy_manager']['distributed']['group']}")
        common_env.append(f"NUMHOSTS={config['policy_manager']['distributed']['num_hosts']}")
        for host_id in range(config["policy_manager"]["distributed"]["num_hosts"]):
            str_id = f"policy_host.{host_id}"
            host_spec = deepcopy(common_spec)
            del host_spec["build"]
            host_spec["command"] = "python3 /maro/rl_examples/workflows/policy_host.py"
            host_spec["container_name"] = f"{namespace}.{str_id}"
            host_spec["environment"] = [f"HOSTID={host_id}"] + common_env
            docker_compose_manifest["services"][str_id] = host_spec

    mode = config["mode"]
    if mode == "sync":
        # learner_spec
        docker_compose_manifest["services"]["learner"] = {
            **common_spec, 
            **{
                "container_name": f"{namespace}.learner",
                "command": "python3 /maro/rl_examples/workflows/learner.py",
                "environment": [
                    f"ROLLOUTTYPE={config['sync']['rollout_type']}",
                    f"EVALPARALLELISM={config['sync']['simple']['eval_parallelism']}",
                    f"ROLLOUTGROUP={config['sync']['distributed']['group']}",
                    f"NUMEPISODES={config['num_episodes']}",
                    f"EVALSCH={config['eval_schedule']}",
                    f"NUMEVALWORKERS={config['sync']['distributed']['num_eval_workers']}",
                    f"NUMSTEPS={config['num_steps']}",
                    f"MAXLAG={config['max_lag']}",
                    f"MINFINISH={config['sync']['distributed']['min_finished_workers']}",
                    f"MAXEXRECV={config['sync']['distributed']['max_extra_recv_tries']}",
                    f"MAXRECVTIMEO={config['sync']['distributed']['extra_recv_timeout']}",
                    f"PARALLEL={'1' if config['policy_manager']['simple']['parallel'] else '0'}"
                ] + common_env
            }
        }
        # rollout worker spec
        if config["sync"]["rollout_type"] == "distributed":
            for worker_id in range(config["sync"]["distributed"]["num_workers"]):
                str_id = f"rollout_worker.{worker_id}"
                worker_spec = deepcopy(common_spec)
                del worker_spec["build"]
                worker_spec["command"] = "python3 /maro/rl_examples/workflows/rollout.py"
                worker_spec["container_name"] = f"{namespace}.{str_id}"
                worker_spec["environment"] = [
                    f"WORKERID={worker_id}",
                    f"ROLLOUTGROUP={config['sync']['distributed']['group']}",
                    f"EVALSCH={config['eval_schedule']}"
                ] + common_env
                docker_compose_manifest["services"][str_id] = worker_spec
    elif mode == "async":
        # policy server spec
        docker_compose_manifest["services"]["policy_server"] = {
            **common_spec, 
            **{
                "container_name": f"{namespace}.policy_server",
                "command": "python3 /maro/rl_examples/workflows/policy_manager.py",
                "environment": [
                    f"GROUP={config['async']['group']}",
                    f"MAXLAG={config['max_lag']}"
                ] + common_env
            }
        }
        # actor spec
        for actor_id in range(config["async"]["num_actors"]):
            str_id = f"actor.{actor_id}"
            actor_spec = deepcopy(common_spec)
            del actor_spec["build"]
            actor_spec["command"] = "python3 /maro/rl_examples/workflows/rollout.py"
            actor_spec["container_name"] = f"{namespace}.{str_id}"
            actor_spec["environment"] = [
                f"ACTORID={actor_id}",
                f"GROUP={config['async']['group']}",
                f"NUMEPISODES={config['num_episodes']}",
                f"NUMSTEPS={config['num_steps']}",
                f"EVALSCH={config['eval_schedule']}"
            ] + common_env
            docker_compose_manifest["services"][str_id] = actor_spec
    else: 
        raise ValueError(f"mode must be 'sync' or 'async', got {mode}")

    with open(join(docker_script_dir, "yq.yml"), "w") as fp:
        yaml.safe_dump(docker_compose_manifest, fp)<|MERGE_RESOLUTION|>--- conflicted
+++ resolved
@@ -6,19 +6,6 @@
 from copy import deepcopy
 from os.path import dirname, join, realpath
 
-<<<<<<< HEAD
-path = realpath(__file__)
-docker_script_dir = dirname(path)
-rl_example_dir = dirname(dirname(docker_script_dir))
-root_dir = dirname(dirname(rl_example_dir))
-workflow_dir = join(rl_example_dir, "workflows")
-maro_rl_dir = join(root_dir, "maro", "rl")
-maro_comm_dir = join(root_dir, "maro", "communication")
-maro_utils_dir = join(root_dir, "maro", "utils")
-config_path = join(workflow_dir, "config.yml")
-dockerfile_path = join(root_dir, "docker_files", "dev.df")
-=======
->>>>>>> v0.2_rl_refinement
 
 if __name__ == "__main__":
     parser = argparse.ArgumentParser()
@@ -33,7 +20,7 @@
     workflow_dir = join(rl_example_dir, "workflows")
     maro_rl_dir = join(root_dir, "maro", "rl")
     maro_comm_dir = join(root_dir, "maro", "communication")
-    maro_sc_dir = join(root_dir, "maro", "simulator", "scenarios", "supply_chain")
+    maro_utils_dir = join(root_dir, "maro", "utils")
     config_path = join(workflow_dir, "config.yml")
     dockerfile_path = join(root_dir, "docker_files", "dev.df")
 
@@ -52,23 +39,10 @@
             f"{rl_example_dir}:/maro/rl_examples",
             f"{maro_rl_dir}:/maro/maro/rl",
             f"{maro_comm_dir}:/maro/maro/communication",
-            f"{maro_sc_dir}:/maro/maro/simulator/scenarios/supply_chain"
+            f"{maro_utils_dir}:/maro/maro/utils"
         ]
     }
 
-<<<<<<< HEAD
-docker_compose_manifest = {"version": "3.9", "services": {"redis": {"image": "redis:6", "container_name": redis_host}}}
-common_spec = {
-    "build": {"context": root_dir, "dockerfile": dockerfile_path},
-    "image": "maro",
-    "volumes": [
-        f"{rl_example_dir}:/maro/rl_examples",
-        f"{maro_rl_dir}:/maro/maro/rl",
-        f"{maro_comm_dir}:/maro/maro/communication",
-        f"{maro_utils_dir}:/maro/maro/utils" 
-    ]
-}
-=======
     common_env = [
         f"REDISHOST={namespace}.{redis_host}",
         f"REDISPORT={config['redis']['port']}",
@@ -78,7 +52,6 @@
         f"POLICYMANAGERTYPE={config['policy_manager']['type']}",
         f"EXPDIST={'1' if config['rollout_experience_distribution'] else '0'}"
     ]
->>>>>>> v0.2_rl_refinement
 
     if config["mode"] == "async":
         num_rollouts = config['async']['num_actors']
