--- conflicted
+++ resolved
@@ -44,21 +44,16 @@
 
     def choose_action(self, decision_event, snapshot_list):
         self._assert_inference_mode()
-<<<<<<< HEAD
-        agent_id, state = self._state_shaper(decision_event, snapshot_list)
-        action = self.agent_dict[agent_id].choose_action(state)
-=======
         agent_id, model_state = self._state_shaper(decision_event, snapshot_list)
         model_action = self.agent_dict[agent_id].choose_action(model_state)
->>>>>>> 330e4f07
         self._transition_cache = {
-            "state": state,
-            "action": action,
+            "state": model_state,
+            "action": model_action,
             "reward": None,
             "agent_id": agent_id,
             "event": decision_event
         }
-        return self._action_shaper(action, decision_event, snapshot_list)
+        return self._action_shaper(model_action, decision_event, snapshot_list)
 
     def on_env_feedback(self, metrics):
         """This method records the environment-generated metrics as part of the latest transition in the trajectory.
