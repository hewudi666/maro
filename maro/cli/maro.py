# Copyright (c) Microsoft Corporation.
# Licensed under the MIT license.


import logging
import traceback
from argparse import Namespace
from copy import deepcopy

import maro.cli.utils.examples as CliExamples
from maro import __version__
from maro.cli.utils.params import GlobalParams
from maro.cli.utils.parser import ArgumentParser
from maro.utils.exception.cli_exception import CliError, CommandNotFoundError
from maro.utils.logger import CliLogger

MARO_BANNER = """
<<<<<<< HEAD
 ⁪⁪⁬__  __    _    ____   ___
=======
___  __    _    ____   ___
>>>>>>> 65b2f246
|  \/  |  / \  |  _ \ / _ \\
| |\/| | / _ \ | |_) | | | |
| |  | |/ ___ \|  _ <| |_| |
|_|  |_/_/   \_\_| \_ \___/

Welcome to the MARO CLI

Use `maro --version` to get the current version.

"""

logger = CliLogger(name=__name__)


def main():
    global_parser = ArgumentParser()
    global_parser.add_argument("--debug", action='store_true', help="Enable debug mode")
    global_parser.add_argument("-h", "--help", action='store_true', help="Show this message and exit")

    parser = ArgumentParser(prog='maro', description=MARO_BANNER, parents=[global_parser])
    parser.set_defaults(func=_help_func(parser=parser))
    parser.add_argument('--version', action='store_true', help='Get version info')
    subparsers = parser.add_subparsers()

    # maro env
    parser_env = subparsers.add_parser(
        'env',
        help=(
            'Get all environment-related information, '
            'such as the supported scenarios, topologies. '
            'And it is also responsible to generate data to the specific environment, '
            'which has external data dependency.'
        ),
        parents=[global_parser]
    )
    parser_env.set_defaults(func=_help_func(parser=parser_env))
    load_parser_env(parser_env, global_parser)

    # maro data
    parser_data = subparsers.add_parser(
        'data',
        help="Data processing tools for MARO binary format.",
        parents=[global_parser]
    )
    parser_data.set_defaults(func=_help_func(parser=parser_data))
    load_parser_data(prev_parser=parser_data, global_parser=global_parser)

    # maro meta
    parser_meta = subparsers.add_parser(
        'meta',
        help="Manage the meta files for MARO.",
        parents=[global_parser]
    )
    parser_meta.set_defaults(func=_help_func(parser=parser_meta))
    load_parser_meta(prev_parser=parser_meta, global_parser=global_parser)

    # maro grass
    parser_grass = subparsers.add_parser(
        'grass',
        help="Manage distributed cluster with native virtual machines (for development only).",
        parents=[global_parser]
    )
    parser_grass.set_defaults(func=_help_func(parser=parser_grass))
    load_parser_grass(prev_parser=parser_grass, global_parser=global_parser)

    # maro k8s
    parser_k8s = subparsers.add_parser(
        'k8s',
        help="Manage distributed cluster with Kubernetes.",
        parents=[global_parser]
    )
    parser_k8s.set_defaults(func=_help_func(parser=parser_k8s))
    load_parser_k8s(prev_parser=parser_k8s, global_parser=global_parser)

<<<<<<< HEAD
    # maro process
    parser_process = subparsers.add_parser(
        "process",
        help="Run application by mulit-process to simulate distributed mode."
    )
    parser_process.set_defaults(func=_help_func(parser=parser_process))
    load_parser_process(prev_parser=parser_process, global_parser=global_parser)

    # Get args and parse global arguments
    args = parser.parse_args()
    if args.debug:
        GlobalParams.LOG_LEVEL = logging.DEBUG
    else:
        GlobalParams.LOG_LEVEL = logging.INFO
    if args.version:
        logger.info(f'{__version__}')
        return
=======
    args = None
    try:
        # Get args and parse global arguments
        args = parser.parse_args()
        if args.debug:
            GlobalParams.LOG_LEVEL = logging.DEBUG
        else:
            GlobalParams.LOG_LEVEL = logging.INFO
        if args.version:
            logger.info(f'{__version__}')
            return
>>>>>>> 65b2f246

        actual_args = _get_actual_args(namespace=args)

        # WARNING: We cannot assign any argument like 'func' in the CLI
        args.func(**actual_args)
    except CommandNotFoundError as e:
        logger.error_red(f"{e.__class__.__name__}: {e.get_message()}")
        logger.info(f"{e.usage}")
    except CliError as e:
        if args is None or args.debug:
            logger.error_red(f"{e.__class__.__name__}: {e.get_message()}\n{traceback.format_exc()}")
        else:
            logger.error_red(f"{e.__class__.__name__}: {e.get_message()}")


def load_parser_process(prev_parser: ArgumentParser, global_parser: ArgumentParser) -> None:
    subparsers = prev_parser.add_subparsers()

    # maro process setup
    from maro.cli.process.setup import setup
    parser_setup = subparsers.add_parser(
        "setup",
        help="Setup local process environment.",
        examples=CliExamples.MARO_PROCESS_SETUP,
        parents=[global_parser]
    )
    parser_setup.add_argument(
        'deployment_path',
        help='Path of the local process setting deployment.',
        nargs='?',
        default=None)
    parser_setup.set_defaults(func=setup)

    # maro porcess clear
    from maro.cli.process.clear import clear
    parser_setup = subparsers.add_parser(
        "clear",
        help="Clear the local process environment. Including closing agents and maro Redis.",
        parents=[global_parser]
    )
    parser_setup.set_defaults(func=clear)

    # maro process job
    parser_job = subparsers.add_parser(
        "job",
        help="Manage jobs",
        parents=[global_parser]
    )
    parser_job.set_defaults(func=_help_func(parser=parser_job))
    parser_job_subparsers = parser_job.add_subparsers()

    # maro process job start
    from maro.cli.process.job import start_job
    parser_job_start = parser_job_subparsers.add_parser(
        'start',
        help='Start a training job',
        examples=CliExamples.MARO_PROCESS_JOB_START,
        parents=[global_parser]
    )
    parser_job_start.add_argument(
        'deployment_path', help='Path of the job deployment')
    parser_job_start.set_defaults(func=start_job)

    # maro process job stop
    from maro.cli.process.job import stop_job
    parser_job_stop = parser_job_subparsers.add_parser(
        'stop',
        help='Stop a training job',
        examples=CliExamples.MARO_PROCESS_JOB_STOP,
        parents=[global_parser]
    )
    parser_job_stop.add_argument(
        'job_name', help='Name of the job')
    parser_job_stop.set_defaults(func=stop_job)

    # maro process job delete
    from maro.cli.process.job import delete_job
    parser_job_delete = parser_job_subparsers.add_parser(
        'delete',
        help='delete a stopped job',
        examples=CliExamples.MARO_PROCESS_JOB_DELETE,
        parents=[global_parser]
    )
    parser_job_delete.add_argument(
        'job_name', help='Name of the job or the schedule')
    parser_job_delete.set_defaults(func=delete_job)

    # maro process job list
    from maro.cli.process.job import list_jobs
    parser_job_list = parser_job_subparsers.add_parser(
        'list',
        help='List all jobs',
        examples=CliExamples.MARO_PROCESS_JOB_LIST,
        parents=[global_parser]
    )
    parser_job_list.set_defaults(func=list_jobs)

    # maro process job logs
    from maro.cli.process.job import get_job_logs
    parser_job_logs = parser_job_subparsers.add_parser(
        'logs',
        help='Get logs of the job',
        examples=CliExamples.MARO_PROCESS_JOB_LOGS,
        parents=[global_parser]
    )
    parser_job_logs.add_argument(
        'job_name', help='Name of the job')
    parser_job_logs.set_defaults(func=get_job_logs)

    # maro process schedule
    parser_schedule = subparsers.add_parser(
        'schedule',
        help='Manage schedules',
        parents=[global_parser]
    )
    parser_schedule.set_defaults(func=_help_func(parser=parser_schedule))
    parser_schedule_subparsers = parser_schedule.add_subparsers()

    # maro process schedule start
    from maro.cli.process.schedule import start_schedule
    parser_schedule_start = parser_schedule_subparsers.add_parser(
        'start',
        help='Start a schedule',
        examples=CliExamples.MARO_PROCESS_SCHEDULE_START,
        parents=[global_parser]
    )
    parser_schedule_start.add_argument(
        'deployment_path', help='Path of the schedule deployment')
    parser_schedule_start.set_defaults(func=start_schedule)

    # maro process schedule stop
    from maro.cli.process.schedule import stop_schedule
    parser_schedule_stop = parser_schedule_subparsers.add_parser(
        'stop',
        help='Stop a schedule',
        examples=CliExamples.MARO_PROCESS_SCHEDULE_STOP,
        parents=[global_parser]
    )
    parser_schedule_stop.add_argument(
        'schedule_name', help='Name of the schedule')
    parser_schedule_stop.set_defaults(func=stop_schedule)

    # maro process template
    from maro.cli.process.template import template
    parser_template = subparsers.add_parser(
        "template",
        help="Get deployment templates",
        examples=CliExamples.MARO_PROCESS_TEMPLATE,
        parents=[global_parser]
    )
    parser_template.add_argument(
        "--setting_deploy",
        action="store_true",
        help="Get environment setting templates"
    )
    parser_template.add_argument(
        "export_path",
        default="./",
        nargs='?',
        help="Path of the export directory")
    parser_template.set_defaults(func=template)


def load_parser_grass(prev_parser: ArgumentParser, global_parser: ArgumentParser) -> None:
    subparsers = prev_parser.add_subparsers()

    # maro grass create
    from maro.cli.grass.create import create
    parser_create = subparsers.add_parser(
        'create',
        help='Create cluster',
        examples=CliExamples.MARO_GRASS_CREATE,
        parents=[global_parser]
    )
    parser_create.add_argument(
        'deployment_path', help='Path of the create deployment')
    parser_create.set_defaults(func=create)

    # maro grass delete
    from maro.cli.grass.delete import delete
    parser_delete = subparsers.add_parser(
        'delete',
        help='Delete cluster',
        examples=CliExamples.MARO_GRASS_DELETE,
        parents=[global_parser]
    )
    parser_delete.add_argument(
        'cluster_name', help='Name of the cluster')
    parser_delete.set_defaults(func=delete)

    # maro grass node
    parser_node = subparsers.add_parser(
        'node',
        help='Manage nodes of the cluster',
        parents=[global_parser]
    )
    parser_node.set_defaults(func=_help_func(parser=parser_node))
    parser_node_subparsers = parser_node.add_subparsers()

    # maro grass node scale
    from maro.cli.grass.node import scale_node
    parser_node_scale = parser_node_subparsers.add_parser(
        'scale',
        help="Scale up or scale down nodes to target number",
        examples=CliExamples.MARO_GRASS_NODE_SCALE,
        parents=[global_parser]
    )
    parser_node_scale.add_argument(
        'cluster_name', help='Name of the cluster')
    parser_node_scale.add_argument(
        'node_size', help='Azure VM size')
    parser_node_scale.add_argument(
        'replicas', type=int, help='Target number of the nodes in the specific node_size')
    parser_node_scale.set_defaults(func=scale_node)

    # maro grass node start
    from maro.cli.grass.node import start_node
    parser_node_start = parser_node_subparsers.add_parser(
        'start',
        help="Start nodes",
        examples=CliExamples.MARO_GRASS_NODE_START,
        parents=[global_parser]
    )
    parser_node_start.add_argument(
        'cluster_name', help='Name of the cluster')
    parser_node_start.add_argument(
        'node_size', help='Azure VM size')
    parser_node_start.add_argument(
        'replicas', type=int, help='Target number of the nodes need to be started in the specific node_size')
    parser_node_start.set_defaults(func=start_node)

    # maro grass node stop
    from maro.cli.grass.node import stop_node
    parser_node_stop = parser_node_subparsers.add_parser(
        'stop',
        help="Stop nodes",
        examples=CliExamples.MARO_GRASS_NODE_STOP,
        parents=[global_parser]
    )
    parser_node_stop.add_argument(
        'cluster_name', help='Name of the cluster')
    parser_node_stop.add_argument(
        'node_size', help='Azure VM size')
    parser_node_stop.add_argument(
        'replicas', type=int, help='Target number of the nodes need to be stopped in the specific node_size')
    parser_node_stop.set_defaults(func=stop_node)

    # maro grass node list
    from maro.cli.grass.node import list_node
    parser_node_list = parser_node_subparsers.add_parser(
        'list',
        help="List details of nodes",
        examples=CliExamples.MARO_GRASS_NODE_LIST,
        parents=[global_parser]
    )
    parser_node_list.add_argument(
        'cluster_name', help='Name of the cluster')
    parser_node_list.set_defaults(func=list_node)

    # maro grass image
    parser_image = subparsers.add_parser(
        'image',
        help='Manage images of the cluster',
        parents=[global_parser]
    )
    parser_image.set_defaults(func=_help_func(parser=parser_image))
    parser_image_subparsers = parser_image.add_subparsers()

    # maro grass image push
    from maro.cli.grass.image import push_image
    parser_image_push = parser_image_subparsers.add_parser(
        'push',
        help='Push a local image to the cluster',
        examples=CliExamples.MARO_GRASS_IMAGE_PUSH,
        parents=[global_parser]
    )
    parser_image_push.add_argument(
        'cluster_name', help='Name of the cluster')
    parser_image_push.add_argument(
        '--image-name', help='Name of the local image')
    parser_image_push.add_argument(
        '--image-path', help='Path of the local tar file')
    parser_image_push.add_argument(
        '--remote-context-path', help='Absolute path of the image context in the user data storage of the cluster ')
    parser_image_push.add_argument(
        '--remote-image-name', help='Name of the image')
    parser_image_push.set_defaults(func=push_image)

    # maro grass data
    parser_data = subparsers.add_parser(
        'data',
        help='Manage user data storage in the cluster',
        parents=[global_parser]
    )
    parser_data.set_defaults(func=_help_func(parser=parser_data))
    parser_data_subparsers = parser_data.add_subparsers()

    # maro grass data push
    from maro.cli.grass.data import push_data
    parser_data_push = parser_data_subparsers.add_parser(
        'push',
        help='Push the local data to the remote directory',
        examples=CliExamples.MARO_GRASS_DATA_PUSH,
        parents=[global_parser]
    )
    parser_data_push.add_argument(
        'cluster_name', help='Name of the cluster')
    parser_data_push.add_argument(
        'local_path', help='Path of the local file')
    parser_data_push.add_argument(
        'remote_path', help='Path of the directory in the cluster data storage')
    parser_data_push.set_defaults(func=push_data)

    # maro grass data pull
    from maro.cli.grass.data import pull_data
    parser_data_pull = parser_data_subparsers.add_parser(
        'pull',
        help='Pull the remote data to the local directory',
        examples=CliExamples.MARO_GRASS_DATA_PULL,
        parents=[global_parser]
    )
    parser_data_pull.add_argument(
        'cluster_name', help='Name of the cluster')
    parser_data_pull.add_argument(
        'remote_path', help='Path of the file in the cluster data storage')
    parser_data_pull.add_argument(
        'local_path', help='Path of the directory in the local')
    parser_data_pull.set_defaults(func=pull_data)

    # maro grass job
    parser_job = subparsers.add_parser(
        'job',
        help='Manage jobs',
        parents=[global_parser]
    )
    parser_job.set_defaults(func=_help_func(parser=parser_job))
    parser_job_subparsers = parser_job.add_subparsers()

    # maro grass job start
    from maro.cli.grass.job import start_job
    parser_job_start = parser_job_subparsers.add_parser(
        'start',
        help='Start a training job',
        examples=CliExamples.MARO_GRASS_JOB_START,
        parents=[global_parser]
    )
    parser_job_start.add_argument(
        'cluster_name', help='Name of the cluster')
    parser_job_start.add_argument(
        'deployment_path', help='Path of the job deployment')
    parser_job_start.set_defaults(func=start_job)

    # maro grass job stop
    from maro.cli.grass.job import stop_job
    parser_job_stop = parser_job_subparsers.add_parser(
        'stop',
        help='Stop a training job',
        examples=CliExamples.MARO_GRASS_JOB_STOP,
        parents=[global_parser]
    )
    parser_job_stop.add_argument(
        'cluster_name', help='Name of the cluster')
    parser_job_stop.add_argument(
        'job_name', help='Name of the job')
    parser_job_stop.set_defaults(func=stop_job)

    # maro grass job list
    from maro.cli.grass.job import list_job
    parser_job_list = parser_job_subparsers.add_parser(
        'list',
        help='List details of jobs',
        examples=CliExamples.MARO_GRASS_JOB_LIST,
        parents=[global_parser]
    )
    parser_job_list.add_argument(
        'cluster_name', help='Name of the cluster')
    parser_job_list.set_defaults(func=list_job)

    # maro grass job logs
    from maro.cli.grass.job import get_job_logs
    parser_job_logs = parser_job_subparsers.add_parser(
        'logs',
        help='Get logs of the job',
        examples=CliExamples.MARO_GRASS_JOB_LOGS,
        parents=[global_parser]
    )
    parser_job_logs.add_argument(
        'cluster_name', help='Name of the cluster')
    parser_job_logs.add_argument(
        'job_name', help='Name of the job')
    parser_job_logs.set_defaults(func=get_job_logs)

    # maro grass schedule
    parser_schedule = subparsers.add_parser(
        'schedule',
        help='Manage schedules',
        parents=[global_parser]
    )
    parser_schedule.set_defaults(func=_help_func(parser=parser_schedule))
    parser_schedule_subparsers = parser_schedule.add_subparsers()

    # maro grass schedule start
    from maro.cli.grass.schedule import start_schedule
    parser_schedule_start = parser_schedule_subparsers.add_parser(
        'start',
        help='Start a schedule',
        examples=CliExamples.MARO_GRASS_SCHEDULE_START,
        parents=[global_parser]
    )
    parser_schedule_start.add_argument(
        'cluster_name', help='Name of the cluster')
    parser_schedule_start.add_argument(
        'deployment_path', help='Path of the schedule deployment')
    parser_schedule_start.set_defaults(func=start_schedule)

    # maro grass schedule stop
    from maro.cli.grass.schedule import stop_schedule
    parser_schedule_stop = parser_schedule_subparsers.add_parser(
        'stop',
        help='Stop a schedule',
        examples=CliExamples.MARO_GRASS_SCHEDULE_STOP,
        parents=[global_parser]
    )
    parser_schedule_stop.add_argument(
        'cluster_name', help='Name of the cluster')
    parser_schedule_stop.add_argument(
        'schedule_name', help='Name of the schedule')
    parser_schedule_stop.set_defaults(func=stop_schedule)

    # maro grass clean
    from maro.cli.grass.clean import clean
    parser_clean = subparsers.add_parser(
        'clean',
        help='Clean cluster',
        examples=CliExamples.MARO_GRASS_CLEAN,
        parents=[global_parser]
    )
    parser_clean.add_argument(
        'cluster_name', help='Name of the cluster')
    parser_clean.set_defaults(func=clean)

    # maro grass status
    from maro.cli.grass.status import status
    parser_status = subparsers.add_parser(
        'status',
        help='Get status of the cluster',
        examples=CliExamples.MARO_GRASS_STATUS,
        parents=[global_parser]
    )
    parser_status.add_argument('cluster_name', help='Name of the cluster')
    parser_status.add_argument('resource_name', help='Name of the resource')
    parser_status.set_defaults(func=status)

    # maro grass template
    from maro.cli.grass.template import template
    parser_clean = subparsers.add_parser(
        'template',
        help='Get deployment templates',
        examples=CliExamples.MARO_GRASS_TEMPLATES,
        parents=[global_parser]
    )
    parser_clean.add_argument(
        'export_path', default='./',
        help='Path of the export directory')
    parser_clean.set_defaults(func=template)


def load_parser_env(prev_parser: ArgumentParser, global_parser) -> None:
    from maro.cli.envs.list_available import list_scenarios, list_topologies

    subparsers = prev_parser.add_subparsers()

    # maro env list
    parser_list = subparsers.add_parser(
        'list',
        help='List name of built-in scenarios.',
        parents=[global_parser]
    )

    parser_list.set_defaults(func=list_scenarios)

    # maro env topologies --scenario name
    parser_topo = subparsers.add_parser(
        'topology',
        help='Get built-in topologies for specified scenario.',
        parents=[global_parser]
    )

    parser_topo.add_argument(
        '-s', '--scenario',
        required=True,
        help='Scenario name to show topologies.'
    )

    parser_topo.set_defaults(func=list_topologies)

    # MARO env data command
    parser_env_data = subparsers.add_parser(
        'data',
        help="Generate predefined scenario related data.",
        parents=[global_parser]
    )
    parser_env_data.set_defaults(func=_help_func(parser=parser_env_data))

    # Generate data for a specific scenario and topology.
    from maro.cli.data_pipeline.data_process import generate, list_env
    from maro.simulator.utils.common import get_scenarios
    data_subparsers = parser_env_data.add_subparsers()

    generate_cmd_parser = data_subparsers.add_parser(
        "generate",
        help="Generate data for a specific scenario and topology.",
        parents=[global_parser])

    generate_cmd_parser.add_argument(
        "-s", "--scenario",
        required=True,
        choices=get_scenarios(),
        help="Scenario of environment.")

    generate_cmd_parser.add_argument(
        "-t", "--topology",
        required=True,
        help="Topology of scenario.")

    generate_cmd_parser.add_argument(
        "-f", "--forced",
        action="store_true",
        help="Re-generate forcibly.")
    generate_cmd_parser.set_defaults(func=generate)

    list_cmd_parser = data_subparsers.add_parser(
        "list",
        help="List predefined environments that need generate data extraly.",
        parents=[global_parser])

    list_cmd_parser.set_defaults(func=list_env)


def load_parser_k8s(prev_parser: ArgumentParser, global_parser: ArgumentParser) -> None:
    subparsers = prev_parser.add_subparsers()

    # maro k8s create
    from maro.cli.k8s.create import create
    parser_create = subparsers.add_parser(
        'create',
        help='Create cluster',
        examples=CliExamples.MARO_K8S_CREATE,
        parents=[global_parser]
    )
    parser_create.add_argument(
        'deployment_path', help='Path of the create deployment')
    parser_create.set_defaults(func=create)

    # maro k8s delete
    from maro.cli.k8s.delete import delete
    parser_create = subparsers.add_parser(
        'delete',
        help='Delete cluster',
        examples=CliExamples.MARO_K8S_DELETE,
        parents=[global_parser]
    )
    parser_create.add_argument(
        'cluster_name', help='Name of the cluster')
    parser_create.set_defaults(func=delete)

    # maro k8s node
    parser_node = subparsers.add_parser(
        'node',
        help='Manage nodes of the cluster',
        parents=[global_parser]
    )
    parser_node.set_defaults(func=_help_func(parser=parser_node))
    parser_node_subparsers = parser_node.add_subparsers()

    # maro k8s node scale
    from maro.cli.k8s.node import scale_node
    parser_node_scale = parser_node_subparsers.add_parser(
        'scale',
        help="Scale up or scale down nodes to target number",
        examples=CliExamples.MARO_K8S_NODE_SCALE,
        parents=[global_parser]
    )
    parser_node_scale.add_argument(
        'cluster_name', help='Name of the cluster')
    parser_node_scale.add_argument(
        'node_size', help='Azure VM size')
    parser_node_scale.add_argument(
        'replicas', type=int, help='Target number of the nodes in the specific node_size')
    parser_node_scale.set_defaults(func=scale_node)

    # maro k8s node list
    from maro.cli.k8s.node import list_node
    parser_node_scale = parser_node_subparsers.add_parser(
        'list',
        help="List details of nodes",
        examples=CliExamples.MARO_K8S_NODE_LIST,
        parents=[global_parser]
    )
    parser_node_scale.add_argument(
        'cluster_name', help='Name of the cluster')
    parser_node_scale.set_defaults(func=list_node)

    # maro k8s image
    parser_image = subparsers.add_parser(
        'image',
        help='Manage images of the cluster',
        parents=[global_parser]
    )
    parser_image.set_defaults(func=_help_func(parser=parser_image))
    parser_image_subparsers = parser_image.add_subparsers()

    # maro k8s image push
    from maro.cli.k8s.image import push_image
    parser_image_push = parser_image_subparsers.add_parser(
        'push',
        help='Push a local image to the cluster',
        examples=CliExamples.MARO_K8S_IMAGE_PUSH,
        parents=[global_parser]
    )
    parser_image_push.add_argument(
        'cluster_name', help='Name of the cluster')
    parser_image_push.add_argument(
        '--image-name', help='Name of the local image')
    parser_image_push.set_defaults(func=push_image)

    # maro k8s image list
    from maro.cli.k8s.image import list_image
    parser_image_push = parser_image_subparsers.add_parser(
        'list',
        help='List the images in the cluster',
        examples=CliExamples.MARO_K8S_IMAGE_LIST,
        parents=[global_parser]
    )
    parser_image_push.add_argument(
        'cluster_name', help='Name of the cluster')
    parser_image_push.set_defaults(func=list_image)

    # maro k8s data
    parser_data = subparsers.add_parser(
        'data',
        help='Manage user data storage in the cluster',
        parents=[global_parser]
    )
    parser_data.set_defaults(func=_help_func(parser=parser_data))
    parser_data_subparsers = parser_data.add_subparsers()

    # maro k8s data push
    from maro.cli.k8s.data import push_data
    parser_data_push = parser_data_subparsers.add_parser(
        'push',
        help='Push the local data to the remote directory',
        examples=CliExamples.MARO_K8S_DATA_PUSH,
        parents=[global_parser]
    )
    parser_data_push.add_argument(
        'cluster_name', help='Name of the cluster')
    parser_data_push.add_argument(
        'local_path', help='Path of the local file')
    parser_data_push.add_argument(
        'remote_dir', help='Path of the directory in the cluster data storage')
    parser_data_push.set_defaults(func=push_data)

    # maro k8s data pull
    from maro.cli.k8s.data import pull_data
    parser_data_pull = parser_data_subparsers.add_parser(
        'pull',
        help='Pull the remote data to the local directory',
        examples=CliExamples.MARO_K8S_DATA_PULL,
        parents=[global_parser]
    )
    parser_data_pull.add_argument(
        'cluster_name', help='Name of the cluster')
    parser_data_pull.add_argument(
        'remote_path', help='Path of the file in the cluster data storage')
    parser_data_pull.add_argument(
        'local_dir', help='Path of the directory in the local')
    parser_data_pull.set_defaults(func=pull_data)

    # maro k8s data remove
    from maro.cli.k8s.data import remove_data
    parser_data_pull = parser_data_subparsers.add_parser(
        'remove',
        help='Remove data in the cluster data storage',
        parents=[global_parser]
    )
    parser_data_pull.add_argument(
        'cluster_name', help='Name of the cluster')
    parser_data_pull.add_argument(
        'remote_path', help='Path of the file in the cluster data storage')
    parser_data_pull.set_defaults(func=remove_data)

    # maro k8s job
    parser_job = subparsers.add_parser(
        'job',
        help='Manage jobs',
        parents=[global_parser]
    )
    parser_job.set_defaults(func=_help_func(parser=parser_job))
    parser_job_subparsers = parser_job.add_subparsers()

    # maro k8s job start
    from maro.cli.k8s.job import start_job
    parser_job_start = parser_job_subparsers.add_parser(
        'start',
        help='Start a training job',
        examples=CliExamples.MARO_K8S_JOB_START,
        parents=[global_parser]
    )
    parser_job_start.add_argument(
        'cluster_name', help='Name of the cluster')
    parser_job_start.add_argument(
        'deployment_path', help='Path of the job deployment')
    parser_job_start.set_defaults(func=start_job)

    # maro k8s job stop
    from maro.cli.k8s.job import stop_job
    parser_job_stop = parser_job_subparsers.add_parser(
        'stop',
        help='Stop a training job',
        examples=CliExamples.MARO_K8S_JOB_STOP,
        parents=[global_parser]
    )
    parser_job_stop.add_argument(
        'cluster_name', help='Name of the cluster')
    parser_job_stop.add_argument(
        'job_name', help='Name of the job')
    parser_job_stop.set_defaults(func=stop_job)

    # maro k8s job logs
    from maro.cli.k8s.job import get_job_logs
    parser_job_logs = parser_job_subparsers.add_parser(
        'logs',
        help='Get logs of the job',
        parents=[global_parser]
    )
    parser_job_logs.add_argument(
        'cluster_name', help='Name of the cluster')
    parser_job_logs.add_argument(
        'job_name', help='Name of the job')
    parser_job_logs.set_defaults(func=get_job_logs)

    # maro k8s job list
    from maro.cli.k8s.job import list_job
    parser_job_list = parser_job_subparsers.add_parser(
        'list',
        help='List details of jobs',
        parents=[global_parser]
    )
    parser_job_list.add_argument(
        'cluster_name', help='Name of the cluster')
    parser_job_list.set_defaults(func=list_job)

    # maro k8s schedule
    parser_schedule = subparsers.add_parser(
        'schedule',
        help='Manage schedules',
        parents=[global_parser]
    )
    parser_schedule.set_defaults(func=_help_func(parser=parser_schedule))
    parser_schedule_subparsers = parser_schedule.add_subparsers()

    # maro k8s schedule start
    from maro.cli.k8s.schedule import start_schedule
    parser_schedule_start = parser_schedule_subparsers.add_parser(
        'start',
        help='Start a schedule',
        examples=CliExamples.MARO_K8S_SCHEDULE_START,
        parents=[global_parser]
    )
    parser_schedule_start.add_argument(
        'cluster_name', help='Name of the cluster')
    parser_schedule_start.add_argument(
        'deployment_path', help='Path of the schedule deployment')
    parser_schedule_start.set_defaults(func=start_schedule)

    # maro k8s schedule stop
    from maro.cli.k8s.schedule import stop_schedule
    parser_schedule_stop = parser_schedule_subparsers.add_parser(
        'stop',
        help='Stop a schedule',
        examples=CliExamples.MARO_K8S_SCHEDULE_STOP,
        parents=[global_parser]
    )
    parser_schedule_stop.add_argument(
        'cluster_name', help='Name of the cluster')
    parser_schedule_stop.add_argument(
        'schedule_name', help='Name of the schedule')
    parser_schedule_stop.set_defaults(func=stop_schedule)

    # maro k8s status
    from maro.cli.k8s.status import status
    parser_status = subparsers.add_parser(
        'status',
        help='Get status of the cluster',
        examples=CliExamples.MARO_K8S_STATUS,
        parents=[global_parser]
    )
    parser_status.add_argument('cluster_name', help='Name of the cluster')
    parser_status.set_defaults(func=status)

    # maro k8s template
    from maro.cli.k8s.template import template
    parser_template = subparsers.add_parser(
        'template',
        help='Get deployment templates',
        examples=CliExamples.MARO_K8S_TEMPLATE,
        parents=[global_parser]
    )
    parser_template.add_argument(
        'export_path', default='./',
        help='Path of the export directory')
    parser_template.set_defaults(func=template)


def load_parser_data(prev_parser: ArgumentParser, global_parser: ArgumentParser):
    data_cmd_sub_parsers = prev_parser.add_subparsers()

    # BUILD
    from maro.cli.data_pipeline.utils import convert
    build_cmd_parser = data_cmd_sub_parsers.add_parser(
        "build",
        fromfile_prefix_chars="@",
        help="Build csv file to a strong type tight binary file.",
        parents=[global_parser])

    build_cmd_parser.add_argument(
        "--meta",
        type=str,
        required=True,
        help="Metafile for binary file building.")

    build_cmd_parser.add_argument(
        "--file",
        type=str,
        required=True,
        nargs="+",
        help="""
        Path to original csv file(s) used to build,
        you can save your files' name into a file and call with prefix @ to read files list from your file,
        like 'maro data build --meta meta.yml --output o.bin --file @files.txt'
        or just convert 1 file like 'maro data build --meta meta.yml --output o.bin --file input_file.csv'
        """)

    build_cmd_parser.add_argument(
        "--output",
        type=str,
        required=True,
        help="Path (with file name) to dump the binary file.")

    build_cmd_parser.add_argument(
        "--start-timestamp",
        dest="start_timestamp",
        type=int,
        default=None,
        required=False,
        help="""
        Specified start timestamp (in UTC) for binary file,
        then this timestamp will be considered as tick=0 for binary reader,
        this can be used to adjust the reader pipeline.
        """)

    build_cmd_parser.set_defaults(func=convert)


def load_parser_meta(prev_parser: ArgumentParser, global_parser: ArgumentParser):
    meta_cmd_sub_parsers = prev_parser.add_subparsers()

    # Deploy
    from maro.cli.data_pipeline.data_process import meta_deploy
    deploy_cmd_parser = meta_cmd_sub_parsers.add_parser(
        "deploy",
        help="Deploy data files for MARO.",
        parents=[global_parser])

    deploy_cmd_parser.set_defaults(func=meta_deploy)


def _help_func(parser):
    def wrapper(*args, **kwargs):
        parser.print_help()

    return wrapper


def _get_actual_args(namespace: Namespace) -> dict:
    actual_args = vars(deepcopy(namespace))
    return actual_args


if __name__ == '__main__':
    main()<|MERGE_RESOLUTION|>--- conflicted
+++ resolved
@@ -15,11 +15,7 @@
 from maro.utils.logger import CliLogger
 
 MARO_BANNER = """
-<<<<<<< HEAD
- ⁪⁪⁬__  __    _    ____   ___
-=======
 ___  __    _    ____   ___
->>>>>>> 65b2f246
 |  \/  |  / \  |  _ \ / _ \\
 | |\/| | / _ \ | |_) | | | |
 | |  | |/ ___ \|  _ <| |_| |
@@ -94,7 +90,6 @@
     parser_k8s.set_defaults(func=_help_func(parser=parser_k8s))
     load_parser_k8s(prev_parser=parser_k8s, global_parser=global_parser)
 
-<<<<<<< HEAD
     # maro process
     parser_process = subparsers.add_parser(
         "process",
@@ -103,16 +98,6 @@
     parser_process.set_defaults(func=_help_func(parser=parser_process))
     load_parser_process(prev_parser=parser_process, global_parser=global_parser)
 
-    # Get args and parse global arguments
-    args = parser.parse_args()
-    if args.debug:
-        GlobalParams.LOG_LEVEL = logging.DEBUG
-    else:
-        GlobalParams.LOG_LEVEL = logging.INFO
-    if args.version:
-        logger.info(f'{__version__}')
-        return
-=======
     args = None
     try:
         # Get args and parse global arguments
@@ -124,7 +109,6 @@
         if args.version:
             logger.info(f'{__version__}')
             return
->>>>>>> 65b2f246
 
         actual_args = _get_actual_args(namespace=args)
 
