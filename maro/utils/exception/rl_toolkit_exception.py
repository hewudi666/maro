# Copyright (c) Microsoft Corporation.
# Licensed under the MIT license.

from .base_exception import MAROException


class InvalidExperience(MAROException):
    """
<<<<<<< HEAD
    Raised when the states, actions, rewards and next states passed to an ``ExperienceSet`` do not 
=======
    Raised when the states, actions, rewards and next states passed to an ``ExperienceSet`` do not
>>>>>>> cf764da7
    have the same length.
    """
    def __init__(self, msg: str = None):
        super().__init__(4000, msg)


class MissingOptimizer(MAROException):
    """Raised when the optimizers are missing when calling CoreModel's step() method."""
    def __init__(self, msg: str = None):
        super().__init__(4001, msg)<|MERGE_RESOLUTION|>--- conflicted
+++ resolved
@@ -6,11 +6,7 @@
 
 class InvalidExperience(MAROException):
     """
-<<<<<<< HEAD
-    Raised when the states, actions, rewards and next states passed to an ``ExperienceSet`` do not 
-=======
     Raised when the states, actions, rewards and next states passed to an ``ExperienceSet`` do not
->>>>>>> cf764da7
     have the same length.
     """
     def __init__(self, msg: str = None):
