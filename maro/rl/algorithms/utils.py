--- conflicted
+++ resolved
@@ -59,12 +59,7 @@
         is_single = len(state.shape) == 1
         if is_single:
             state = state.unsqueeze(dim=0)
-<<<<<<< HEAD
-        res = func(self, state, **kwargs)
-        return res.item if is_single else res.numpy()
-=======
         result = func(self, state, **kwargs)
         return result.item() if is_single else result.numpy()
->>>>>>> 4fc1cf68
 
     return wrapper