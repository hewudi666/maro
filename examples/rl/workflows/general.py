# Copyright (c) Microsoft Corporation.
# Licensed under the MIT license.

import importlib
import sys
import yaml
from os.path import dirname, join, realpath

workflow_dir = dirname(realpath(__file__))
rl_example_dir = dirname(workflow_dir)

if rl_example_dir not in sys.path:
    sys.path.insert(0, rl_example_dir)

config_path = join(workflow_dir, "config.yml")
with open(config_path, "r") as config_file:
    config = yaml.safe_load(config_file)

log_dir = join(rl_example_dir, "log", config["job_name"])

module = importlib.import_module(f"{config['scenario']}")

get_env_wrapper = getattr(module, "get_env_wrapper")
get_eval_env_wrapper = getattr(module, "get_eval_env_wrapper", lambda: None)
non_rl_policy_func_index = getattr(module, "non_rl_policy_func_index", {})
rl_policy_func_index = getattr(module, "rl_policy_func_index")
agent2policy = getattr(module, "agent2policy")
rl_agents = [agent_id for agent_id, policy_id in agent2policy.items() if policy_id in rl_policy_func_index]
update_trigger = getattr(module, "update_trigger")
warmup = getattr(module, "warmup")
post_collect = getattr(module, "post_collect", None)
post_evaluate = getattr(module, "post_evaluate", None)
post_update = getattr(module, "post_update", None)

# roll-out experience distribution amongst workers
num_rollouts = config["sync"]["num_rollout_workers"] if config["mode"] == "sync" else config["async"]["num_actors"]
<<<<<<< HEAD
replay_agents = [[] for _ in range(num_rollouts)]
for i, agent in enumerate(list(agent2policy.keys())):
    if agent2policy[agent] in rl_policy_func_index:
        replay_agents[i % num_rollouts].append(agent)
=======
if config["rollout_experience_distribution"]:
    replay_agents = [[] for _ in range(num_rollouts)]
    for i, agent in enumerate(rl_agents):
        replay_agents[i % num_rollouts].append(agent)
else:
    replay_agents = [rl_agents] * num_rollouts
>>>>>>> 1c94b627
<|MERGE_RESOLUTION|>--- conflicted
+++ resolved
@@ -34,16 +34,9 @@
 
 # roll-out experience distribution amongst workers
 num_rollouts = config["sync"]["num_rollout_workers"] if config["mode"] == "sync" else config["async"]["num_actors"]
-<<<<<<< HEAD
-replay_agents = [[] for _ in range(num_rollouts)]
-for i, agent in enumerate(list(agent2policy.keys())):
-    if agent2policy[agent] in rl_policy_func_index:
-        replay_agents[i % num_rollouts].append(agent)
-=======
 if config["rollout_experience_distribution"]:
     replay_agents = [[] for _ in range(num_rollouts)]
     for i, agent in enumerate(rl_agents):
         replay_agents[i % num_rollouts].append(agent)
 else:
-    replay_agents = [rl_agents] * num_rollouts
->>>>>>> 1c94b627
+    replay_agents = [rl_agents] * num_rollouts