# Copyright (c) Microsoft Corporation.
# Licensed under the MIT license.

<<<<<<< HEAD
import argparse
=======
import os
>>>>>>> cf764da7
import yaml
from multiprocessing import Process
from os import getenv
from os.path import dirname, join, realpath

from maro.rl import (
<<<<<<< HEAD
    Actor, ActorManager, DQN, DQNConfig, DistLearner, FullyConnectedBlock, OptimOption,
    SimpleMultiHeadModel, TwoPhaseLinearParameterScheduler
=======
    Actor, DQN, DQNConfig, EpsilonGreedyExploration, ExperienceManager, FullyConnectedBlock,
    MultiPhaseLinearExplorationScheduler, Learner, LocalLearner, LocalPolicyManager,
    OptimOption, ParallelRolloutManager
>>>>>>> cf764da7
)
from maro.simulator import Env
from maro.utils import set_seeds

from examples.cim.env_wrapper import CIMEnvWrapper
<<<<<<< HEAD


DEFAULT_CONFIG_PATH = join(dirname(realpath(__file__)), "config.yml")
with open(getenv("CONFIG_PATH", default=DEFAULT_CONFIG_PATH), "r") as config_file:
    config = yaml.safe_load(config_file)

# model input and output dimensions
IN_DIM = (
    (config["shaping"]["look_back"] + 1) *
    (config["shaping"]["max_ports_downstream"] + 1) *
    len(config["shaping"]["port_attributes"]) +
    len(config["shaping"]["vessel_attributes"])
)
OUT_DIM = config["shaping"]["num_actions"]

# for distributed / multi-process training
GROUP = getenv("GROUP", default=config["distributed"]["group"])
REDIS_HOST = getenv("REDISHOST", default=config["distributed"]["redis_host"])
REDIS_PORT = getenv("REDISPORT", default=config["distributed"]["redis_port"])
NUM_ACTORS = int(getenv("NUMACTORS", default=config["distributed"]["num_actors"]))


def get_dqn_agent():
    cfg = config["agent"]
    q_model = SimpleMultiHeadModel(
        FullyConnectedBlock(input_dim=IN_DIM, output_dim=OUT_DIM, **cfg["model"]),
        optim_option=OptimOption(**cfg["optimization"])
    )
    return DQN(q_model, DQNConfig(**cfg["algorithm"]), **cfg["experience_memory"])


def cim_dqn_learner():
    agent = AgentManager({name: get_dqn_agent() for name in Env(**config["training"]["env"]).agent_idx_list})
    scheduler = TwoPhaseLinearParameterScheduler(config["training"]["max_episode"], **config["training"]["exploration"])
    actor_manager = ActorManager(NUM_ACTORS, GROUP, redis_address=(REDIS_HOST, REDIS_PORT), log_enable=False)
    learner = DistLearner(
        agent, scheduler, actor_manager,
        agent_update_interval=config["training"]["agent_update_interval"],
        required_actor_finishes=config["distributed"]["required_actor_finishes"],
        discard_stale_experiences=False
=======
from examples.cim.dqn.qnet import QNet


FILE_PATH = os.path.dirname(os.path.realpath(__file__))

DEFAULT_CONFIG_PATH = os.path.join(FILE_PATH, "config.yml")
with open(os.getenv("CONFIG_PATH", default=DEFAULT_CONFIG_PATH), "r") as config_file:
    config = yaml.safe_load(config_file)

log_dir = os.path.join(FILE_PATH, "logs", config["experiment_name"])

# model input and output dimensions
IN_DIM = (
    (config["env"]["wrapper"]["look_back"] + 1)
    * (config["env"]["wrapper"]["max_ports_downstream"] + 1)
    * len(config["env"]["wrapper"]["port_attributes"])
    + len(config["env"]["wrapper"]["vessel_attributes"])
)
OUT_DIM = config["env"]["wrapper"]["num_actions"]


def get_independent_policy(policy_id):
    cfg = config["policy"]
    qnet = QNet(
        FullyConnectedBlock(input_dim=IN_DIM, output_dim=OUT_DIM, **cfg["model"]["network"]),
        optim_option=OptimOption(**cfg["model"]["optimization"])
    )
    return DQN(
        name=policy_id,
        q_net=qnet,
        experience_manager=ExperienceManager(**cfg["experience_manager"]),
        config=DQNConfig(**cfg["algorithm_config"])
    )


def local_learner_mode():
    env = Env(**config["env"]["basic"])
    num_actions = config["env"]["wrapper"]["num_actions"]
    epsilon_greedy = EpsilonGreedyExploration(num_actions=num_actions)
    epsilon_greedy.register_schedule(
        scheduler_cls=MultiPhaseLinearExplorationScheduler,
        param_name="epsilon",
        **config["exploration"]
    )
    local_learner = LocalLearner(
        env=CIMEnvWrapper(env, **config["env"]["wrapper"]),
        policies=[get_independent_policy(policy_id=i) for i in env.agent_idx_list],
        agent2policy={i: i for i in env.agent_idx_list},
        num_episodes=config["num_episodes"],
        num_steps=config["num_steps"],
        exploration_dict={f"EpsilonGreedy1": epsilon_greedy},
        agent2exploration={i: f"EpsilonGreedy1" for i in env.agent_idx_list},
        eval_schedule=config["eval_schedule"],
        log_dir=log_dir
    )

    local_learner.run()


def get_dqn_actor_process():
    env = Env(**config["env"]["basic"])
    num_actions = config["env"]["wrapper"]["num_actions"]
    policy_list = [get_independent_policy(policy_id=i) for i in env.agent_idx_list]
    epsilon_greedy = EpsilonGreedyExploration(num_actions=num_actions)
    epsilon_greedy.register_schedule(
        scheduler_cls=MultiPhaseLinearExplorationScheduler,
        param_name="epsilon",
        **config["exploration"]
    )
    actor = Actor(
        env=CIMEnvWrapper(env, **config["env"]["wrapper"]),
        policies=policy_list,
        agent2policy={i: i for i in env.agent_idx_list},
        group=config["multi-process"]["group"],
        exploration_dict={f"EpsilonGreedy1": epsilon_greedy},
        agent2exploration={i: f"EpsilonGreedy1" for i in env.agent_idx_list},
        log_dir=log_dir,
        redis_address=(config["multi-process"]["redis_host"], config["multi-process"]["redis_port"])
    )
    actor.run()


def get_dqn_learner_process():
    env = Env(**config["env"]["basic"])
    policy_list = [get_independent_policy(policy_id=i) for i in env.agent_idx_list]

    policy_manager = LocalPolicyManager(policies=policy_list, log_dir=log_dir)
    rollout_manager = ParallelRolloutManager(
        num_actors=config["multi-process"]["num_actors"],
        group=config["multi-process"]["group"],
        log_dir=log_dir,
        redis_address=(config["multi-process"]["redis_host"], config["multi-process"]["redis_port"])
    )

    learner = Learner(
        policy_manager=policy_manager,
        rollout_manager=rollout_manager,
        num_episodes=config["num_episodes"],
        log_dir=log_dir
>>>>>>> cf764da7
    )
    learner.run()


<<<<<<< HEAD
def cim_dqn_actor():
    env = Env(**config["training"]["env"])
    agent = AgentManager({name: get_dqn_agent() for name in env.agent_idx_list})
    actor = Actor(CIMEnvWrapper(env, **config["shaping"]), agent, GROUP, redis_address=(REDIS_HOST, REDIS_PORT))
    actor.run()


if __name__ == "__main__":
    parser = argparse.ArgumentParser()
    parser.add_argument(
        "-w", "--whoami", type=int, choices=[0, 1, 2], default=0,
        help="Identity of this process: 0 - multi-process mode, 1 - learner, 2 - actor"
    )

    args = parser.parse_args()
    if args.whoami == 0:
        actor_processes = [Process(target=cim_dqn_actor) for i in range(NUM_ACTORS)]
        learner_process = Process(target=cim_dqn_learner)

        for i, actor_process in enumerate(actor_processes):
            set_seeds(i)  # this is to ensure that the actors explore differently.
            actor_process.start()

        learner_process.start()

        for actor_process in actor_processes:
            actor_process.join()

        learner_process.join()
    elif args.whoami == 1:
        cim_dqn_learner()
    elif args.whoami == 2:
        cim_dqn_actor()
=======
def multi_process_mode():
    actor_processes = [Process(target=get_dqn_actor_process) for _ in range(config["multi-process"]["num_actors"])]
    for i, actor_process in enumerate(actor_processes):
        set_seeds(i)
        actor_process.start()

    learner_process = Process(target=get_dqn_learner_process)
    learner_process.start()

    for actor_process in actor_processes:
        actor_process.join()
    learner_process.join()


if __name__ == "__main__":
    if config["mode"] == "local":
        local_learner_mode()
    elif config["mode"] == "multi-process":
        multi_process_mode()
    else:
        print("Two modes are supported: local or multi-process.")
>>>>>>> cf764da7
<|MERGE_RESOLUTION|>--- conflicted
+++ resolved
@@ -1,72 +1,19 @@
 # Copyright (c) Microsoft Corporation.
 # Licensed under the MIT license.
 
-<<<<<<< HEAD
-import argparse
-=======
 import os
->>>>>>> cf764da7
 import yaml
 from multiprocessing import Process
-from os import getenv
-from os.path import dirname, join, realpath
 
 from maro.rl import (
-<<<<<<< HEAD
-    Actor, ActorManager, DQN, DQNConfig, DistLearner, FullyConnectedBlock, OptimOption,
-    SimpleMultiHeadModel, TwoPhaseLinearParameterScheduler
-=======
     Actor, DQN, DQNConfig, EpsilonGreedyExploration, ExperienceManager, FullyConnectedBlock,
     MultiPhaseLinearExplorationScheduler, Learner, LocalLearner, LocalPolicyManager,
     OptimOption, ParallelRolloutManager
->>>>>>> cf764da7
 )
 from maro.simulator import Env
 from maro.utils import set_seeds
 
 from examples.cim.env_wrapper import CIMEnvWrapper
-<<<<<<< HEAD
-
-
-DEFAULT_CONFIG_PATH = join(dirname(realpath(__file__)), "config.yml")
-with open(getenv("CONFIG_PATH", default=DEFAULT_CONFIG_PATH), "r") as config_file:
-    config = yaml.safe_load(config_file)
-
-# model input and output dimensions
-IN_DIM = (
-    (config["shaping"]["look_back"] + 1) *
-    (config["shaping"]["max_ports_downstream"] + 1) *
-    len(config["shaping"]["port_attributes"]) +
-    len(config["shaping"]["vessel_attributes"])
-)
-OUT_DIM = config["shaping"]["num_actions"]
-
-# for distributed / multi-process training
-GROUP = getenv("GROUP", default=config["distributed"]["group"])
-REDIS_HOST = getenv("REDISHOST", default=config["distributed"]["redis_host"])
-REDIS_PORT = getenv("REDISPORT", default=config["distributed"]["redis_port"])
-NUM_ACTORS = int(getenv("NUMACTORS", default=config["distributed"]["num_actors"]))
-
-
-def get_dqn_agent():
-    cfg = config["agent"]
-    q_model = SimpleMultiHeadModel(
-        FullyConnectedBlock(input_dim=IN_DIM, output_dim=OUT_DIM, **cfg["model"]),
-        optim_option=OptimOption(**cfg["optimization"])
-    )
-    return DQN(q_model, DQNConfig(**cfg["algorithm"]), **cfg["experience_memory"])
-
-
-def cim_dqn_learner():
-    agent = AgentManager({name: get_dqn_agent() for name in Env(**config["training"]["env"]).agent_idx_list})
-    scheduler = TwoPhaseLinearParameterScheduler(config["training"]["max_episode"], **config["training"]["exploration"])
-    actor_manager = ActorManager(NUM_ACTORS, GROUP, redis_address=(REDIS_HOST, REDIS_PORT), log_enable=False)
-    learner = DistLearner(
-        agent, scheduler, actor_manager,
-        agent_update_interval=config["training"]["agent_update_interval"],
-        required_actor_finishes=config["distributed"]["required_actor_finishes"],
-        discard_stale_experiences=False
-=======
 from examples.cim.dqn.qnet import QNet
 
 
@@ -166,46 +113,10 @@
         rollout_manager=rollout_manager,
         num_episodes=config["num_episodes"],
         log_dir=log_dir
->>>>>>> cf764da7
     )
     learner.run()
 
 
-<<<<<<< HEAD
-def cim_dqn_actor():
-    env = Env(**config["training"]["env"])
-    agent = AgentManager({name: get_dqn_agent() for name in env.agent_idx_list})
-    actor = Actor(CIMEnvWrapper(env, **config["shaping"]), agent, GROUP, redis_address=(REDIS_HOST, REDIS_PORT))
-    actor.run()
-
-
-if __name__ == "__main__":
-    parser = argparse.ArgumentParser()
-    parser.add_argument(
-        "-w", "--whoami", type=int, choices=[0, 1, 2], default=0,
-        help="Identity of this process: 0 - multi-process mode, 1 - learner, 2 - actor"
-    )
-
-    args = parser.parse_args()
-    if args.whoami == 0:
-        actor_processes = [Process(target=cim_dqn_actor) for i in range(NUM_ACTORS)]
-        learner_process = Process(target=cim_dqn_learner)
-
-        for i, actor_process in enumerate(actor_processes):
-            set_seeds(i)  # this is to ensure that the actors explore differently.
-            actor_process.start()
-
-        learner_process.start()
-
-        for actor_process in actor_processes:
-            actor_process.join()
-
-        learner_process.join()
-    elif args.whoami == 1:
-        cim_dqn_learner()
-    elif args.whoami == 2:
-        cim_dqn_actor()
-=======
 def multi_process_mode():
     actor_processes = [Process(target=get_dqn_actor_process) for _ in range(config["multi-process"]["num_actors"])]
     for i, actor_process in enumerate(actor_processes):
@@ -226,5 +137,4 @@
     elif config["mode"] == "multi-process":
         multi_process_mode()
     else:
-        print("Two modes are supported: local or multi-process.")
->>>>>>> cf764da7
+        print("Two modes are supported: local or multi-process.")