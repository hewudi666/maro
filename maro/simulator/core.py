--- conflicted
+++ resolved
@@ -7,10 +7,7 @@
 from typing import List
 
 from maro.backends.frame import FrameBase, SnapshotList
-<<<<<<< HEAD
-=======
 from maro.data_lib.dump_csv_converter import DumpConverter
->>>>>>> e8ba161f
 from maro.event_buffer import EventBuffer, EventState
 from maro.utils.exception.simulator_exception import BusinessEngineNotFoundError
 
@@ -58,12 +55,9 @@
         self._business_engine: AbsBusinessEngine = None
 
         self._event_buffer = EventBuffer(disable_finished_events)
-<<<<<<< HEAD
-=======
 
         # decision_events array for dump.
         self._decision_events = []
->>>>>>> e8ba161f
 
         # The generator used to push the simulator forward.
         self._simulate_generator = self._simulate()
